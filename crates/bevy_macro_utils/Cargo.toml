--- conflicted
+++ resolved
@@ -2,13 +2,6 @@
 name = "bevy_macro_utils"
 version = "0.5.0"
 edition = "2021"
-<<<<<<< HEAD
-=======
-authors = [
-    "Bevy Contributors <bevyengine@gmail.com>",
-    "Carter Anderson <mcanders1@gmail.com>",
-]
->>>>>>> 65e834ce
 description = "A collection of utils for Bevy Engine"
 homepage = "https://bevyengine.org"
 repository = "https://github.com/bevyengine/bevy"
@@ -16,11 +9,6 @@
 keywords = ["bevy"]
 
 [dependencies]
-<<<<<<< HEAD
 cargo-manifest = "0.2.6"
 syn = "1.0"
-=======
-cargo-manifest = "0.2.3"
-syn = "1.0"
-quote = "1.0"
->>>>>>> 65e834ce
+quote = "1.0"