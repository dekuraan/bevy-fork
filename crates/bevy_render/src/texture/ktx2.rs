--- conflicted
+++ resolved
@@ -12,13 +12,10 @@
     BasicDataFormatDescriptor, ChannelTypeQualifiers, ColorModel, DataFormatDescriptorHeader,
     Header, SampleInformation,
 };
-<<<<<<< HEAD
 use wgpu::{
-    Extent3d, TextureDimension, TextureFormat, TextureViewDescriptor, TextureViewDimension,
+    AstcBlock, AstcChannel, Extent3d, TextureDimension, TextureFormat, TextureViewDescriptor,
+    TextureViewDimension,
 };
-=======
-use wgpu::{AstcBlock, AstcChannel, Extent3d, TextureDimension, TextureFormat};
->>>>>>> 44566dba
 
 use super::{CompressedImageFormats, DataFormat, Image, TextureError, TranscodeFormat};
 
